--- conflicted
+++ resolved
@@ -54,11 +54,7 @@
 use settings;
 use std::boxed::Box;
 use std::fmt;
-<<<<<<< HEAD
-use std::boxed::Box;
-=======
 use timing;
->>>>>>> 24c8e652
 
 #[cfg(build_riscv)]
 mod riscv;
